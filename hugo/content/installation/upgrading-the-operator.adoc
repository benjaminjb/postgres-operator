--- conflicted
+++ resolved
@@ -5,11 +5,6 @@
 weight: 60
 ---
 
-<<<<<<< HEAD
-Latest Release: v3.1, {docdate}
-
-{{%expand "Upgrading from v2.4 to v2.5" %}}
-=======
 Latest Release: 3.2.0 {docdate}
 
 {{% expand "Upgrading to v3.2" %}}
@@ -50,7 +45,6 @@
 {{% /expand %}}
 
 {{% expand "Upgrading from v2.4 to v2.5" %}}
->>>>>>> a47cbd96
 
 For a full list of additions and revisions that occurred in the
 PostgreSQL Operator v2.5 release, please view the related release
