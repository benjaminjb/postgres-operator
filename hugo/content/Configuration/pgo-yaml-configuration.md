--- conflicted
+++ resolved
@@ -1,11 +1,7 @@
 
 ---
 title: "PGO YAML"
-<<<<<<< HEAD
-Latest Release: 3.5.3 {docdate}
-=======
 Latest Release: 3.5.4 {docdate}
->>>>>>> 4cc3282c
 draft: false
 weight: 31
 ---
@@ -22,11 +18,7 @@
 |PrimaryNodeLabel        |newly created primary deployments will specify this node label if specified, unless you override it using the --node-label command line flag, if not set, no node label is specifed
 |ReplicaNodeLabel        |newly created replica deployments will specify this node label if specified, unless you override it using the --node-label command line flag, if not set, no node label is specifed
 |CCPImagePrefix        |newly created containers will be based on this image prefix (e.g. crunchydata), update this if you require a custom image prefix
-<<<<<<< HEAD
-|CCPImageTag        |newly created containers will be based on this image version (e.g. centos7-11.3-2.3.2), unless you override it using the --ccp-image-tag command line flag
-=======
 |CCPImageTag        |newly created containers will be based on this image version (e.g. centos7-11.4-2.3.3), unless you override it using the --ccp-image-tag command line flag
->>>>>>> 4cc3282c
 |Port        | the PostgreSQL port to use for new containers (e.g. 5432)
 |LogStatement        | postgresql.conf log_statement value (required field)
 |LogMinDurationStatement        | postgresql.conf log_min_duration_statement value (required field)
