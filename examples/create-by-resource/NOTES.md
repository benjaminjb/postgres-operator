
# Example of Creating a Postgres Cluster With Resources

Instead of creating a Postgres cluster using the pgo API (REST),
some users require a way to do this with Kube resource definitions
directly using the kubectl or oc commands or APIs.

This example creates a Postgres cluster called *fromcrd* using
a pgcluster CRD plus some Secrets.

## Postgres Secrets

Postgres passwords are not stored in the pgcluster CRD, but rather
secret names for the Postgres users are stored in the CRD.  The
following Secrets are required to be created for any Postgres
cluster used by the Operator:
 * postgres-secret.yaml
 * primaryuser-secret.yaml
 * testuser-secret.yaml

Those 3 Postgres credentials are referenced by the pgcluster CRD
for this cluster.

To use passwords other than the example default passwords, see
the following link https://kubernetes.io/docs/tasks/inject-data-application/distribute-credentials-secure/#convert-your-secret-data-to-a-base-64-representation

## pgcluster CRD

To cause the Operator to create a Postgres cluster, it is looking
for a pgcluster CRD to be created.  The following file contains
the pgcluster CRD used by this example:
 * fromcrd.json

## Test the Example
You can run the following script to cause the secrets
and CRD to be created:
 * run.sh

The Operator should show the new cluster started:

    jeffmc@~ > pgo show cluster fromcrd

<<<<<<< HEAD
    cluster : fromcrd (centos7-11.3-2.3.2)
=======
    cluster : fromcrd (centos7-11.4-2.3.3)
>>>>>>> 4cc3282c
    	pod : fromcrd-6b4d69df46-4s7bn (Running) on doppio-kube (1/1) (primary)
	pvc : fromcrd
	resources : CPU Limit= Memory Limit=, CPU Request= Memory Request=
	storage : Primary=1G Replica=1G
	deployment : fromcrd
	service : fromcrd - ClusterIP (10.97.101.79)
<<<<<<< HEAD
	labels : pg-cluster=fromcrd pgo-backrest=false primary=true archive=false deployment-name=fromcrd name=fromcrd current-primary=fromcrd pgo-version=3.5.3 archive-timeout=60 crunchy-pgbadger=false crunchy_collect=false 
=======
	labels : pg-cluster=fromcrd pgo-backrest=false primary=true archive=false deployment-name=fromcrd name=fromcrd current-primary=fromcrd pgo-version=3.5.4 archive-timeout=60 crunchy-pgbadger=false crunchy_collect=false 
>>>>>>> 4cc3282c

Notice the user credentials we created:

    jeffmc@~ > pgo show user fromcrd

    cluster : fromcrd

    secret : fromcrd-postgres-secret
	username: postgres
	password: 3zAyzf18qB

    secret : fromcrd-primaryuser-secret
	username: primaryuser
	password: wFoaiQdXOM

    secret : fromcrd-testuser-secret
	username: testuser
	password: PNq8EEU0qM

Lastly, lets see if the cluster responds:

    jeffmc@~ > pgo test fromcrd

    cluster : fromcrd 
	psql -p 5432 -h 10.97.101.79 -U postgres postgres is Working
	psql -p 5432 -h 10.97.101.79 -U postgres userdb is Working
	psql -p 5432 -h 10.97.101.79 -U primaryuser postgres is Working
	psql -p 5432 -h 10.97.101.79 -U primaryuser userdb is Working
	psql -p 5432 -h 10.97.101.79 -U testuser postgres is Working
	psql -p 5432 -h 10.97.101.79 -U testuser userdb is Working<|MERGE_RESOLUTION|>--- conflicted
+++ resolved
@@ -40,22 +40,14 @@
 
     jeffmc@~ > pgo show cluster fromcrd
 
-<<<<<<< HEAD
-    cluster : fromcrd (centos7-11.3-2.3.2)
-=======
     cluster : fromcrd (centos7-11.4-2.3.3)
->>>>>>> 4cc3282c
     	pod : fromcrd-6b4d69df46-4s7bn (Running) on doppio-kube (1/1) (primary)
 	pvc : fromcrd
 	resources : CPU Limit= Memory Limit=, CPU Request= Memory Request=
 	storage : Primary=1G Replica=1G
 	deployment : fromcrd
 	service : fromcrd - ClusterIP (10.97.101.79)
-<<<<<<< HEAD
-	labels : pg-cluster=fromcrd pgo-backrest=false primary=true archive=false deployment-name=fromcrd name=fromcrd current-primary=fromcrd pgo-version=3.5.3 archive-timeout=60 crunchy-pgbadger=false crunchy_collect=false 
-=======
 	labels : pg-cluster=fromcrd pgo-backrest=false primary=true archive=false deployment-name=fromcrd name=fromcrd current-primary=fromcrd pgo-version=3.5.4 archive-timeout=60 crunchy-pgbadger=false crunchy_collect=false 
->>>>>>> 4cc3282c
 
 Notice the user credentials we created:
 
