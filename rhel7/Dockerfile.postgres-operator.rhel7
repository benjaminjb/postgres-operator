--- conflicted
+++ resolved
@@ -5,15 +5,9 @@
 LABEL name="postgres-operator" \
 	vendor="crunchydata.com" \
 	PostgresVersion="11" \
-<<<<<<< HEAD
-	PostgresFullVersion="11.3" \
-	Version="7.6" \
-	Release="3.5.3" \
-=======
 	PostgresFullVersion="11.4" \
 	Version="7.6" \
 	Release="3.5.4" \
->>>>>>> 4cc3282c
 	run='docker run -d -p 8080:80 --name=web-app web-app' \
 	summary="Crunchy Data PostgreSQL Operator" \
 	description="Crunchy Data PostgreSQL Operator"
