FROM registry.access.redhat.com/rhel7

MAINTAINER jeff.mccormick@crunchydata.com

LABEL name="pgo-lspvc" \
    vendor="crunchydata.com" \
	Version="7.6" \
<<<<<<< HEAD
	Release="3.5.3" \
=======
	Release="3.5.4" \
>>>>>>> 4cc3282c
    run='docker run -d -p 8080:80 --name=web-app web-app' \
    summary="Crunchy Data PostgreSQL Operator - Display PVC" \
    description="Crunchy Data PostgreSQL Operator - Display contents of a PVC"

COPY redhat/atomic/pgo_lspvc/help.1 /help.1
COPY redhat/atomic/pgo_lspvc/help.md /help.md
COPY redhat/licenses /licenses

ADD conf/RPM-GPG-KEY-crunchydata  /
ADD conf/crunchypg11.repo /etc/yum.repos.d/
RUN rpm --import RPM-GPG-KEY-crunchydata


RUN yum -y --enablerepo=rhel-7-server-ose-3.9-rpms --disablerepo=crunchy* update \
 && yum -y clean all

#RUN mkdir -p /opt/cpm/bin && chown -R 26:26 /opt/cpm
#RUN mkdir /pgdata && chmod -R g=u /pgdata
#ADD bin/pgo-lspvc /opt/cpm/bin

#RUN chmod g=u /etc/passwd && \
#        chmod g=u /etc/group

USER 26
#ENTRYPOINT ["opt/cpm/bin/uid_postgres.sh"]
VOLUME ["/pgdata"]
CMD ["sh", "-c", "find /pgdata/${BACKUP_ROOT}"]<|MERGE_RESOLUTION|>--- conflicted
+++ resolved
@@ -5,11 +5,7 @@
 LABEL name="pgo-lspvc" \
     vendor="crunchydata.com" \
 	Version="7.6" \
-<<<<<<< HEAD
-	Release="3.5.3" \
-=======
 	Release="3.5.4" \
->>>>>>> 4cc3282c
     run='docker run -d -p 8080:80 --name=web-app web-app' \
     summary="Crunchy Data PostgreSQL Operator - Display PVC" \
     description="Crunchy Data PostgreSQL Operator - Display contents of a PVC"
