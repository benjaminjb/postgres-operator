--- conflicted
+++ resolved
@@ -594,11 +594,7 @@
 [width="90%",cols="m,2",frame="topbot",options="header"]
 |======================
 |Setting | Definition
-<<<<<<< HEAD
-|Namespace        | the namespace the Operator will run within
-=======
 |BasicAuth        | if set to *true* will enable Basic Authentication
->>>>>>> 2936e4b6
 |Cluster.CCPImageTag        |newly created containers will be based on this image version (e.g. centos7-10.3-1.8.1), unless you override it using the --ccp-image-tag command line flag
 |Cluster.Port        | the PostgreSQL port to use for new containers (e.g. 5432)
 |Cluster.User        | the PostgreSQL normal user name
