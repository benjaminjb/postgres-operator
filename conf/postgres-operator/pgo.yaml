Cluster:
  PrimaryNodeLabel:  
  ReplicaNodeLabel:  
  CCPImagePrefix:  crunchydata
  Metrics:  false
  Badger:  false
<<<<<<< HEAD
  CCPImageTag:  rhel7-11.3-2.4.0-rc9
=======
  CCPImageTag:  centos7-11.3-2.4.0-rc9
>>>>>>> 79c9e0fb
  Port:  5432
  User:  testuser
  Database:  userdb
  PasswordAgeDays:  60
  PasswordLength:  8
  Strategy:  1
  Replicas:  0
  ArchiveMode:  false
  ArchiveTimeout:  60
  ServiceType:  ClusterIP
  Backrest:  false
  BackrestPort:  2022
  BackrestS3Bucket:
  BackrestS3Endpoint:
  BackrestS3Region:
  Autofail:  false
  AutofailReplaceReplica:  false
  LogStatement:  none
  LogMinDurationStatement:  60000
<<<<<<< HEAD
PrimaryStorage: storageos
BackupStorage: storageos
ReplicaStorage: storageos
BackrestStorage: storageos
=======
PrimaryStorage: nfsstorage
BackupStorage: nfsstorage
ReplicaStorage: nfsstorage
BackrestStorage: nfsstorage
>>>>>>> 79c9e0fb
Storage:
  hostpathstorage:
    AccessMode:  ReadWriteMany
    Size:  1G
    StorageType:  create
  replicastorage:
    AccessMode:  ReadWriteMany
    Size:  700M
    StorageType:  create
  nfsstorage:
    AccessMode:  ReadWriteMany
    Size:  1G
    StorageType:  create
    SupplementalGroups:  65534
  nfsstoragered:
    AccessMode:  ReadWriteMany
    Size:  1G
    MatchLabels: crunchyzone=red
    StorageType:  create
    SupplementalGroups:  65534
  storageos:
    AccessMode:  ReadWriteOnce
    Size:  300M
    StorageType:  dynamic
    StorageClass:  fast
    Fsgroup:  26
  primarysite:
    AccessMode:  ReadWriteOnce
    Size:  4G
    StorageType:  dynamic
    StorageClass:  primarysite
    Fsgroup:  26
  alternatesite:
    AccessMode:  ReadWriteOnce
    Size:  4G
    StorageType:  dynamic
    StorageClass:  alternatesite
    Fsgroup:  26
  gce:
    AccessMode:  ReadWriteOnce
    Size:  300M
    StorageType:  dynamic
    StorageClass:  standard
    Fsgroup:  26
  rook:
    AccessMode:  ReadWriteOnce
    Size:  1G
    StorageType:  dynamic
    StorageClass:  rook-ceph-block
    Fsgroup:  26
DefaultContainerResources: 
DefaultLoadResources:  
DefaultLspvcResources:  
DefaultRmdataResources:  
DefaultBackupResources:  
DefaultPgbouncerResources:  
DefaultPgpoolResources:   
ContainerResources:
  small:
    RequestsMemory:  512Mi
    RequestsCPU:  0.1
    LimitsMemory:  512Mi
    LimitsCPU:  0.1
  large:
    RequestsMemory:  2Gi
    RequestsCPU:  2.0
    LimitsMemory:  2Gi
    LimitsCPU:  4.0
Pgo:
  AutofailSleepSeconds:  9
  PreferredFailoverNode:  
  Audit:  false
  PGOImagePrefix:  crunchydata
<<<<<<< HEAD
  PGOImageTag:  rhel7-4.0.0-rc12
=======
  PGOImageTag:  centos7-4.0.0-rc12
>>>>>>> 79c9e0fb
<|MERGE_RESOLUTION|>--- conflicted
+++ resolved
@@ -4,11 +4,7 @@
   CCPImagePrefix:  crunchydata
   Metrics:  false
   Badger:  false
-<<<<<<< HEAD
-  CCPImageTag:  rhel7-11.3-2.4.0-rc9
-=======
   CCPImageTag:  centos7-11.3-2.4.0-rc9
->>>>>>> 79c9e0fb
   Port:  5432
   User:  testuser
   Database:  userdb
@@ -28,17 +24,10 @@
   AutofailReplaceReplica:  false
   LogStatement:  none
   LogMinDurationStatement:  60000
-<<<<<<< HEAD
 PrimaryStorage: storageos
 BackupStorage: storageos
 ReplicaStorage: storageos
 BackrestStorage: storageos
-=======
-PrimaryStorage: nfsstorage
-BackupStorage: nfsstorage
-ReplicaStorage: nfsstorage
-BackrestStorage: nfsstorage
->>>>>>> 79c9e0fb
 Storage:
   hostpathstorage:
     AccessMode:  ReadWriteMany
@@ -112,8 +101,4 @@
   PreferredFailoverNode:  
   Audit:  false
   PGOImagePrefix:  crunchydata
-<<<<<<< HEAD
-  PGOImageTag:  rhel7-4.0.0-rc12
-=======
   PGOImageTag:  centos7-4.0.0-rc12
->>>>>>> 79c9e0fb
