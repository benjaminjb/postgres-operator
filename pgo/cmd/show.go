--- conflicted
+++ resolved
@@ -30,14 +30,8 @@
 
 var ShowCmd = &cobra.Command{
 	Use:   "show",
-<<<<<<< HEAD
-	Short: "Show a description of a cluster",
-	Long: `Show allows you to show the details of a policy, backup, pvc, or cluster.
-For example:
-=======
 	Short: "Show the description of a cluster",
 	Long: `Show allows you to show the details of a policy, backup, pvc, or cluster. For example:
->>>>>>> a47cbd96
 
 	pgo show policy policy1
 	pgo show pvc mycluster
